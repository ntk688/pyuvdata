--- conflicted
+++ resolved
@@ -29,15 +29,9 @@
                                     'object_name', 'telescope_name',
                                     'instrument', 'latitude', 'longitude',
                                     'altitude', 'history',
-<<<<<<< HEAD
-                                    'vis_units', 'phase_center_epoch', 'Nants',
-                                    'antenna_names', 'antenna_indices',
-                                    'lst_array']
-=======
                                     'vis_units', 'phase_center_epoch',
                                     'Nants_data', 'Nants_telescope',
                                     'antenna_names', 'antenna_indices']
->>>>>>> 568bc7eb
 
         self.extra_properties = ['extra_keywords', 'dateobs',
                                  'xyz_telescope_frame',
