--- conflicted
+++ resolved
@@ -213,13 +213,7 @@
 @unittest.skipIf(suppress_readMiriad, "Not supported yet")
 class TestReadMiriad(unittest.TestCase):
     def setUp(self):
-<<<<<<< HEAD
-        self.supress_miriad_test = False
-        if self.supress_miriad_test: return True
         self.datafile = '../data/zen.2456865.60537.xy.uvcRREA'
-=======
-        self.datafile = '../data/zen.2456865.60537.xy.uvcRRE'
->>>>>>> 7c09e746
         if not os.path.exists(self.datafile):
             raise(IOError, 'miriad file not found')
 
